# -*- coding: utf-8 -*-
# This file is part of ranger, the console file manager.
# This configuration file is licensed under the same terms as ranger.
# ===================================================================
#
# NOTE: If you copied this file to /etc/ranger/commands_full.py or
# ~/.config/ranger/commands_full.py, then it will NOT be loaded by ranger,
# and only serve as a reference.
#
# ===================================================================
# This file contains ranger's commands.
# It's all in python; lines beginning with # are comments.
#
# Note that additional commands are automatically generated from the methods
# of the class ranger.core.actions.Actions.
#
# You can customize commands in the files /etc/ranger/commands.py (system-wide)
# and ~/.config/ranger/commands.py (per user).
# They have the same syntax as this file.  In fact, you can just copy this
# file to ~/.config/ranger/commands_full.py with
# `ranger --copy-config=commands_full' and make your modifications, don't
# forget to rename it to commands.py.  You can also use
# `ranger --copy-config=commands' to copy a short sample commands.py that
# has everything you need to get started.
# But make sure you update your configs when you update ranger.
#
# ===================================================================
# Every class defined here which is a subclass of `Command' will be used as a
# command in ranger.  Several methods are defined to interface with ranger:
#   execute():   called when the command is executed.
#   cancel():    called when closing the console.
#   tab(tabnum): called when <TAB> is pressed.
#   quick():     called after each keypress.
#
# tab() argument tabnum is 1 for <TAB> and -1 for <S-TAB> by default
#
# The return values for tab() can be either:
#   None: There is no tab completion
#   A string: Change the console to this string
#   A list/tuple/generator: cycle through every item in it
#
# The return value for quick() can be:
#   False: Nothing happens
#   True: Execute the command afterwards
#
# The return value for execute() and cancel() doesn't matter.
#
# ===================================================================
# Commands have certain attributes and methods that facilitate parsing of
# the arguments:
#
# self.line: The whole line that was written in the console.
# self.args: A list of all (space-separated) arguments to the command.
# self.quantifier: If this command was mapped to the key "X" and
#      the user pressed 6X, self.quantifier will be 6.
# self.arg(n): The n-th argument, or an empty string if it doesn't exist.
# self.rest(n): The n-th argument plus everything that followed.  For example,
#      if the command was "search foo bar a b c", rest(2) will be "bar a b c"
# self.start(n): Anything before the n-th argument.  For example, if the
#      command was "search foo bar a b c", start(2) will be "search foo"
#
# ===================================================================
# And this is a little reference for common ranger functions and objects:
#
# self.fm: A reference to the "fm" object which contains most information
#      about ranger.
# self.fm.notify(string): Print the given string on the screen.
# self.fm.notify(string, bad=True): Print the given string in RED.
# self.fm.reload_cwd(): Reload the current working directory.
# self.fm.thisdir: The current working directory. (A File object.)
# self.fm.thisfile: The current file. (A File object too.)
# self.fm.thistab.get_selection(): A list of all selected files.
# self.fm.execute_console(string): Execute the string as a ranger command.
# self.fm.open_console(string): Open the console with the given string
#      already typed in for you.
# self.fm.move(direction): Moves the cursor in the given direction, which
#      can be something like down=3, up=5, right=1, left=1, to=6, ...
#
# File objects (for example self.fm.thisfile) have these useful attributes and
# methods:
#
# tfile.path: The path to the file.
# tfile.basename: The base name only.
# tfile.load_content(): Force a loading of the directories content (which
#      obviously works with directories only)
# tfile.is_directory: True/False depending on whether it's a directory.
#
# For advanced commands it is unavoidable to dive a bit into the source code
# of ranger.
# ===================================================================

from __future__ import (absolute_import, division, print_function)

from collections import deque
import os
import re

from ranger import PY3
from ranger.api.commands import Command


class alias(Command):
    """:alias <newcommand> <oldcommand>

    Copies the oldcommand as newcommand.
    """

    context = 'browser'
    resolve_macros = False

    def execute(self):
        if not self.arg(1) or not self.arg(2):
            self.fm.notify('Syntax: alias <newcommand> <oldcommand>', bad=True)
            return

        self.fm.commands.alias(self.arg(1), self.rest(2))


class echo(Command):
    """:echo <text>

    Display the text in the statusbar.
    """

    def execute(self):
        self.fm.notify(self.rest(1))


class cd(Command):
    """:cd [-r] <path>

    The cd command changes the directory.
    If the path is a file, selects that file.
    The command 'cd -' is equivalent to typing ``.
    Using the option "-r" will get you to the real path.
    """

    def execute(self):
        if self.arg(1) == '-r':
            self.shift()
            destination = os.path.realpath(self.rest(1))
            if os.path.isfile(destination):
                self.fm.select_file(destination)
                return
        else:
            destination = self.rest(1)

        if not destination:
            destination = '~'

        if destination == '-':
            self.fm.enter_bookmark('`')
        else:
            self.fm.cd(destination)

    def _tab_args(self):
        # dest must be rest because path could contain spaces
        if self.arg(1) == '-r':
            start = self.start(2)
            dest = self.rest(2)
        else:
            start = self.start(1)
            dest = self.rest(1)

        if dest:
            head, tail = os.path.split(os.path.expanduser(dest))
            if head:
                dest_exp = os.path.join(os.path.normpath(head), tail)
            else:
                dest_exp = tail
        else:
            dest_exp = ''
        return (start, dest_exp, os.path.join(self.fm.thisdir.path, dest_exp),
                dest.endswith(os.path.sep))

    @staticmethod
    def _tab_paths(dest, dest_abs, ends_with_sep):
        if not dest:
            try:
                return next(os.walk(dest_abs))[1], dest_abs
            except (OSError, StopIteration):
                return [], ''

        if ends_with_sep:
            try:
                return [os.path.join(dest, path) for path in next(os.walk(dest_abs))[1]], ''
            except (OSError, StopIteration):
                return [], ''

        return None, None

    def _tab_match(self, path_user, path_file):
        if self.fm.settings.cd_tab_case == 'insensitive':
            path_user = path_user.lower()
            path_file = path_file.lower()
        elif self.fm.settings.cd_tab_case == 'smart' and path_user.islower():
            path_file = path_file.lower()
        return path_file.startswith(path_user)

    def _tab_normal(self, dest, dest_abs):
        dest_dir = os.path.dirname(dest)
        dest_base = os.path.basename(dest)

        try:
            dirnames = next(os.walk(os.path.dirname(dest_abs)))[1]
        except (OSError, StopIteration):
            return [], ''

        return [os.path.join(dest_dir, d) for d in dirnames if self._tab_match(dest_base, d)], ''

    def _tab_fuzzy_match(self, basepath, tokens):
        """ Find directories matching tokens recursively """
        if not tokens:
            tokens = ['']
        paths = [basepath]
        while True:
            token = tokens.pop()
            matches = []
            for path in paths:
                try:
                    directories = next(os.walk(path))[1]
                except (OSError, StopIteration):
                    continue
                matches += [os.path.join(path, d) for d in directories
                            if self._tab_match(token, d)]
            if not tokens or not matches:
                return matches
            paths = matches

        return None

    def _tab_fuzzy(self, dest, dest_abs):
        tokens = []
        basepath = dest_abs
        while True:
            basepath_old = basepath
            basepath, token = os.path.split(basepath)
            if basepath == basepath_old:
                break
            if os.path.isdir(basepath_old) and not token.startswith('.'):
                basepath = basepath_old
                break
            tokens.append(token)

        paths = self._tab_fuzzy_match(basepath, tokens)
        if not os.path.isabs(dest):
            paths_rel = self.fm.thisdir.path
            paths = [os.path.relpath(os.path.join(basepath, path), paths_rel)
                     for path in paths]
        else:
            paths_rel = ''
        return paths, paths_rel

    def tab(self, tabnum):
        from os.path import sep

        start, dest, dest_abs, ends_with_sep = self._tab_args()

        paths, paths_rel = self._tab_paths(dest, dest_abs, ends_with_sep)
        if paths is None:
            if self.fm.settings.cd_tab_fuzzy:
                paths, paths_rel = self._tab_fuzzy(dest, dest_abs)
            else:
                paths, paths_rel = self._tab_normal(dest, dest_abs)

        paths.sort()

        if self.fm.settings.cd_bookmarks:
            paths[0:0] = [
                os.path.relpath(v.path, paths_rel) if paths_rel else v.path
                for v in self.fm.bookmarks.dct.values() for path in paths
                if v.path.startswith(os.path.join(paths_rel, path) + sep)
            ]

        if not paths:
            return None
        if len(paths) == 1:
            return start + paths[0] + sep
        return [start + dirname + sep for dirname in paths]


class chain(Command):
    """:chain <command1>; <command2>; ...

    Calls multiple commands at once, separated by semicolons.
    """
    resolve_macros = False

    def execute(self):
        if not self.rest(1).strip():
            self.fm.notify('Syntax: chain <command1>; <command2>; ...', bad=True)
            return
        for command in [s.strip() for s in self.rest(1).split(";")]:
            self.fm.execute_console(command)


class shell(Command):
    escape_macros_for_shell = True

    def execute(self):
        if self.arg(1) and self.arg(1)[0] == '-':
            flags = self.arg(1)[1:]
            command = self.rest(2)
        else:
            flags = ''
            command = self.rest(1)

        if command:
            self.fm.execute_command(command, flags=flags)

    def tab(self, tabnum):
        from ranger.ext.get_executables import get_executables
        if self.arg(1) and self.arg(1)[0] == '-':
            command = self.rest(2)
        else:
            command = self.rest(1)
        start = self.line[0:len(self.line) - len(command)]

        try:
            position_of_last_space = command.rindex(" ")
        except ValueError:
            return (start + program + ' ' for program
                    in get_executables() if program.startswith(command))
        if position_of_last_space == len(command) - 1:
            selection = self.fm.thistab.get_selection()
            if len(selection) == 1:
                return self.line + selection[0].shell_escaped_basename + ' '
            return self.line + '%s '

        before_word, start_of_word = self.line.rsplit(' ', 1)
        return (before_word + ' ' + file.shell_escaped_basename
                for file in self.fm.thisdir.files or []
                if file.shell_escaped_basename.startswith(start_of_word))


class open_with(Command):

    def execute(self):
        app, flags, mode = self._get_app_flags_mode(self.rest(1))
        self.fm.execute_file(
            files=self.fm.thistab.get_selection(),
            app=app,
            flags=flags,
            mode=mode)

    def tab(self, tabnum):
        return self._tab_through_executables()

    def _get_app_flags_mode(self, string):  # pylint: disable=too-many-branches,too-many-statements
        """Extracts the application, flags and mode from a string.

        examples:
        "mplayer f 1" => ("mplayer", "f", 1)
        "atool 4" => ("atool", "", 4)
        "p" => ("", "p", 0)
        "" => None
        """

        app = ''
        flags = ''
        mode = 0
        split = string.split()

        if len(split) == 1:
            part = split[0]
            if self._is_app(part):
                app = part
            elif self._is_flags(part):
                flags = part
            elif self._is_mode(part):
                mode = part

        elif len(split) == 2:
            part0 = split[0]
            part1 = split[1]

            if self._is_app(part0):
                app = part0
                if self._is_flags(part1):
                    flags = part1
                elif self._is_mode(part1):
                    mode = part1
            elif self._is_flags(part0):
                flags = part0
                if self._is_mode(part1):
                    mode = part1
            elif self._is_mode(part0):
                mode = part0
                if self._is_flags(part1):
                    flags = part1

        elif len(split) >= 3:
            part0 = split[0]
            part1 = split[1]
            part2 = split[2]

            if self._is_app(part0):
                app = part0
                if self._is_flags(part1):
                    flags = part1
                    if self._is_mode(part2):
                        mode = part2
                elif self._is_mode(part1):
                    mode = part1
                    if self._is_flags(part2):
                        flags = part2
            elif self._is_flags(part0):
                flags = part0
                if self._is_mode(part1):
                    mode = part1
            elif self._is_mode(part0):
                mode = part0
                if self._is_flags(part1):
                    flags = part1

        return app, flags, int(mode)

    def _is_app(self, arg):
        return not self._is_flags(arg) and not arg.isdigit()

    @staticmethod
    def _is_flags(arg):
        from ranger.core.runner import ALLOWED_FLAGS
        return all(x in ALLOWED_FLAGS for x in arg)

    @staticmethod
    def _is_mode(arg):
        return all(x in '0123456789' for x in arg)


class set_(Command):
    """:set <option name>=<python expression>

    Gives an option a new value.

    Use `:set <option>!` to toggle or cycle it, e.g. `:set flush_input!`
    """
    name = 'set'  # don't override the builtin set class

    def execute(self):
        name = self.arg(1)
        name, value, _, toggle = self.parse_setting_line_v2()
        if toggle:
            self.fm.toggle_option(name)
        else:
            self.fm.set_option_from_string(name, value)

    def tab(self, tabnum):  # pylint: disable=too-many-return-statements
        from ranger.gui.colorscheme import get_all_colorschemes
        name, value, name_done = self.parse_setting_line()
        settings = self.fm.settings
        if not name:
            return sorted(self.firstpart + setting for setting in settings)
        if not value and not name_done:
            return sorted(self.firstpart + setting for setting in settings
                          if setting.startswith(name))
        if not value:
            value_completers = {
                "colorscheme":
                # Cycle through colorschemes when name, but no value is specified
                lambda: sorted(self.firstpart + colorscheme for colorscheme
                               in get_all_colorschemes(self.fm)),

                "column_ratios":
                lambda: self.firstpart + ",".join(map(str, settings[name])),
            }

            def default_value_completer():
                return self.firstpart + str(settings[name])

            return value_completers.get(name, default_value_completer)()
        if bool in settings.types_of(name):
            if 'true'.startswith(value.lower()):
                return self.firstpart + 'True'
            if 'false'.startswith(value.lower()):
                return self.firstpart + 'False'
        # Tab complete colorscheme values if incomplete value is present
        if name == "colorscheme":
            return sorted(self.firstpart + colorscheme for colorscheme
                          in get_all_colorschemes(self.fm) if colorscheme.startswith(value))
        return None


class setlocal(set_):
    """:setlocal path=<regular expression> <option name>=<python expression>

    Gives an option a new value.
    """
    PATH_RE_DQUOTED = re.compile(r'^setlocal\s+path="(.*?)"')
    PATH_RE_SQUOTED = re.compile(r"^setlocal\s+path='(.*?)'")
    PATH_RE_UNQUOTED = re.compile(r'^path=(.*?)$')

    def _re_shift(self, match):
        if not match:
            return None
        path = os.path.expanduser(match.group(1))
        for _ in range(len(path.split())):
            self.shift()
        return path

    def execute(self):
        path = self._re_shift(self.PATH_RE_DQUOTED.match(self.line))
        if path is None:
            path = self._re_shift(self.PATH_RE_SQUOTED.match(self.line))
        if path is None:
            path = self._re_shift(self.PATH_RE_UNQUOTED.match(self.arg(1)))
        if path is None and self.fm.thisdir:
            path = self.fm.thisdir.path
        if not path:
            return

        name, value, _ = self.parse_setting_line()
        self.fm.set_option_from_string(name, value, localpath=path)


class setintag(set_):
    """:setintag <tag or tags> <option name>=<option value>

    Sets an option for directories that are tagged with a specific tag.
    """

    def execute(self):
        tags = self.arg(1)
        self.shift()
        name, value, _ = self.parse_setting_line()
        self.fm.set_option_from_string(name, value, tags=tags)


class default_linemode(Command):

    def execute(self):
        from ranger.container.fsobject import FileSystemObject

        if len(self.args) < 2:
            self.fm.notify(
                "Usage: default_linemode [path=<regexp> | tag=<tag(s)>] <linemode>", bad=True)

        # Extract options like "path=..." or "tag=..." from the command line
        arg1 = self.arg(1)
        method = "always"
        argument = None
        if arg1.startswith("path="):
            method = "path"
            argument = re.compile(arg1[5:])
            self.shift()
        elif arg1.startswith("tag="):
            method = "tag"
            argument = arg1[4:]
            self.shift()

        # Extract and validate the line mode from the command line
        lmode = self.rest(1)
        if lmode not in FileSystemObject.linemode_dict:
            self.fm.notify(
                "Invalid linemode: %s; should be %s" % (
                    lmode, "/".join(FileSystemObject.linemode_dict)),
                bad=True,
            )

        # Add the prepared entry to the fm.default_linemodes
        entry = [method, argument, lmode]
        self.fm.default_linemodes.appendleft(entry)

        # Redraw the columns
        if self.fm.ui.browser:
            for col in self.fm.ui.browser.columns:
                col.need_redraw = True

    def tab(self, tabnum):
        return (self.arg(0) + " " + lmode
                for lmode in self.fm.thisfile.linemode_dict.keys()
                if lmode.startswith(self.arg(1)))


class quit(Command):  # pylint: disable=redefined-builtin
    """:quit

    Closes the current tab, if there's more than one tab.
    Otherwise quits if there are no tasks in progress.
    """
    def _exit_no_work(self):
        if self.fm.loader.has_work():
            self.fm.notify('Not quitting: Tasks in progress: Use `quit!` to force quit')
        else:
            self.fm.exit()

    def execute(self):
        if len(self.fm.tabs) >= 2:
            self.fm.tab_close()
        else:
            self._exit_no_work()


class quit_bang(Command):
    """:quit!

    Closes the current tab, if there's more than one tab.
    Otherwise force quits immediately.
    """
    name = 'quit!'
    allow_abbrev = False

    def execute(self):
        if len(self.fm.tabs) >= 2:
            self.fm.tab_close()
        else:
            self.fm.exit()


class quitall(Command):
    """:quitall

    Quits if there are no tasks in progress.
    """
    def _exit_no_work(self):
        if self.fm.loader.has_work():
            self.fm.notify('Not quitting: Tasks in progress: Use `quitall!` to force quit')
        else:
            self.fm.exit()

    def execute(self):
        self._exit_no_work()


class quitall_bang(Command):
    """:quitall!

    Force quits immediately.
    """
    name = 'quitall!'
    allow_abbrev = False

    def execute(self):
        self.fm.exit()


class terminal(Command):
    """:terminal

    Spawns an "x-terminal-emulator" starting in the current directory.
    """

    def execute(self):
        from ranger.ext.get_executables import get_term
        self.fm.run(get_term(), flags='f')


class delete(Command):
    """:delete

    Tries to delete the selection or the files passed in arguments (if any).
    The arguments use a shell-like escaping.

    "Selection" is defined as all the "marked files" (by default, you
    can mark files with space or v). If there are no marked files,
    use the "current file" (where the cursor is)

    When attempting to delete non-empty directories or multiple
    marked files, it will require a confirmation.
    """

    allow_abbrev = False
    escape_macros_for_shell = True

    def execute(self):
        import shlex
        from functools import partial

        def is_directory_with_files(path):
            return os.path.isdir(path) and not os.path.islink(path) and len(os.listdir(path)) > 0

        if self.rest(1):
            files = shlex.split(self.rest(1))
            many_files = (len(files) > 1 or is_directory_with_files(files[0]))
        else:
            cwd = self.fm.thisdir
            tfile = self.fm.thisfile
            if not cwd or not tfile:
                self.fm.notify("Error: no file selected for deletion!", bad=True)
                return

            # relative_path used for a user-friendly output in the confirmation.
            files = [f.relative_path for f in self.fm.thistab.get_selection()]
            many_files = (cwd.marked_items or is_directory_with_files(tfile.path))

        confirm = self.fm.settings.confirm_on_delete
        if confirm != 'never' and (confirm != 'multiple' or many_files):
            self.fm.ui.console.ask(
                "Confirm deletion of: %s (y/N)" % ', '.join(files),
                partial(self._question_callback, files),
                ('n', 'N', 'y', 'Y'),
            )
        else:
            # no need for a confirmation, just delete
            self.fm.delete(files)

    def tab(self, tabnum):
        return self._tab_directory_content()

    def _question_callback(self, files, answer):
        if answer.lower() == 'y':
            self.fm.delete(files)


class trash(Command):
    """:trash

    Tries to move the selection or the files passed in arguments (if any) to
    the trash, using rifle rules with label "trash".
    The arguments use a shell-like escaping.

    "Selection" is defined as all the "marked files" (by default, you
    can mark files with space or v). If there are no marked files,
    use the "current file" (where the cursor is)

    When attempting to trash non-empty directories or multiple
    marked files, it will require a confirmation.
    """

    allow_abbrev = False
    escape_macros_for_shell = True

    def execute(self):
        import shlex
        from functools import partial

        def is_directory_with_files(path):
            return os.path.isdir(path) and not os.path.islink(path) and len(os.listdir(path)) > 0

        if self.rest(1):
            file_names = shlex.split(self.rest(1))
            files = self.fm.get_filesystem_objects(file_names)
            if files is None:
                return
            many_files = (len(files) > 1 or is_directory_with_files(files[0].path))
        else:
            cwd = self.fm.thisdir
            tfile = self.fm.thisfile
            if not cwd or not tfile:
                self.fm.notify("Error: no file selected for deletion!", bad=True)
                return

            files = self.fm.thistab.get_selection()
            # relative_path used for a user-friendly output in the confirmation.
            file_names = [f.relative_path for f in files]
            many_files = (cwd.marked_items or is_directory_with_files(tfile.path))

        confirm = self.fm.settings.confirm_on_delete
        if confirm != 'never' and (confirm != 'multiple' or many_files):
            self.fm.ui.console.ask(
                "Confirm deletion of: %s (y/N)" % ', '.join(file_names),
                partial(self._question_callback, files),
                ('n', 'N', 'y', 'Y'),
            )
        else:
            # no need for a confirmation, just delete
            self._trash_files_catch_arg_list_error(files)

    def tab(self, tabnum):
        return self._tab_directory_content()

    def _question_callback(self, files, answer):
<<<<<<< HEAD
        if answer.lower() == 'y':
=======
        if answer == 'y' or answer == 'Y':
            self._trash_files_catch_arg_list_error(files)

    def _trash_files_catch_arg_list_error(self, files):
        """
        Executes the fm.execute_file method but catches the OSError ("Argument list too long")
        that occurs when moving too many files to trash (and would otherwise crash ranger).
        """
        try:
>>>>>>> ebcb072b
            self.fm.execute_file(files, label='trash')
        except OSError as err:
            if err.errno == 7:
                self.fm.notify("Error: Command too long (try passing less files at once)",
                               bad=True)
            else:
                raise


class jump_non(Command):
    """:jump_non [-FLAGS...]

    Jumps to first non-directory if highlighted file is a directory and vice versa.

    Flags:
     -r    Jump in reverse order
     -w    Wrap around if reaching end of filelist
    """
    def __init__(self, *args, **kwargs):
        super(jump_non, self).__init__(*args, **kwargs)

        flags, _ = self.parse_flags()
        self._flag_reverse = 'r' in flags
        self._flag_wrap = 'w' in flags

    @staticmethod
    def _non(fobj, is_directory):
        return fobj.is_directory if not is_directory else not fobj.is_directory

    def execute(self):
        tfile = self.fm.thisfile
        passed = False
        found_before = None
        found_after = None
        for fobj in self.fm.thisdir.files[::-1] if self._flag_reverse else self.fm.thisdir.files:
            if fobj.path == tfile.path:
                passed = True
                continue

            if passed:
                if self._non(fobj, tfile.is_directory):
                    found_after = fobj.path
                    break
            elif not found_before and self._non(fobj, tfile.is_directory):
                found_before = fobj.path

        if found_after:
            self.fm.select_file(found_after)
        elif self._flag_wrap and found_before:
            self.fm.select_file(found_before)


class mark_tag(Command):
    """:mark_tag [<tags>]

    Mark all tags that are tagged with either of the given tags.
    When leaving out the tag argument, all tagged files are marked.
    """
    do_mark = True

    def execute(self):
        cwd = self.fm.thisdir
        tags = self.rest(1).replace(" ", "")
        if not self.fm.tags or not cwd.files:
            return
        for fileobj in cwd.files:
            try:
                tag = self.fm.tags.tags[fileobj.realpath]
            except KeyError:
                continue
            if not tags or tag in tags:
                cwd.mark_item(fileobj, val=self.do_mark)
        self.fm.ui.status.need_redraw = True
        self.fm.ui.need_redraw = True


class console(Command):
    """:console [-p N | -s sep] <command>

    Flags:
     -p N   Set position at N index
     -s sep Set position at separator(any char[s] sequence), example '#'
    Open the console with the given command.
    """

    def execute(self):
        position = None
        command = self.rest(1)
        if self.arg(1)[0:2] == '-p':
            command = self.rest(2)
            try:
                position = int(self.arg(1)[2:])
            except ValueError:
                pass
        elif self.arg(1)[0:2] == '-s':
            command = self.rest(3)
            sentinel = self.arg(2)
            pos = command.find(sentinel)
            if pos != -1:
                command = command.replace(sentinel, '', 1)
                position = pos
        self.fm.open_console(command, position=position)


class load_copy_buffer(Command):
    """:load_copy_buffer

    Load the copy buffer from datadir/copy_buffer
    """
    copy_buffer_filename = 'copy_buffer'

    def execute(self):
        from ranger.container.file import File
        from os.path import exists
        fname = self.fm.datapath(self.copy_buffer_filename)
        unreadable = OSError if PY3 else IOError
        try:
            fobj = open(fname, 'r')
        except unreadable:
            return self.fm.notify(
                "Cannot open %s" % (fname or self.copy_buffer_filename), bad=True)

        self.fm.copy_buffer = set(File(g)
                                  for g in fobj.read().split("\n") if exists(g))
        fobj.close()
        self.fm.ui.redraw_main_column()
        return None


class save_copy_buffer(Command):
    """:save_copy_buffer

    Save the copy buffer to datadir/copy_buffer
    """
    copy_buffer_filename = 'copy_buffer'

    def execute(self):
        fname = None
        fname = self.fm.datapath(self.copy_buffer_filename)
        unwritable = OSError if PY3 else IOError
        try:
            fobj = open(fname, 'w')
        except unwritable:
            return self.fm.notify("Cannot open %s" %
                                  (fname or self.copy_buffer_filename), bad=True)
        fobj.write("\n".join(fobj.path for fobj in self.fm.copy_buffer))
        fobj.close()
        return None


class unmark_tag(mark_tag):
    """:unmark_tag [<tags>]

    Unmark all tags that are tagged with either of the given tags.
    When leaving out the tag argument, all tagged files are unmarked.
    """
    do_mark = False


class mkdir(Command):
    """:mkdir <dirname>

    Creates a directory with the name <dirname>.
    """

    def execute(self):
        from os.path import join, expanduser, lexists
        from os import makedirs

        dirname = join(self.fm.thisdir.path, expanduser(self.rest(1)))
        if not lexists(dirname):
            makedirs(dirname)
        else:
            self.fm.notify("file/directory exists!", bad=True)

    def tab(self, tabnum):
        return self._tab_directory_content()


class touch(Command):
    """:touch <fname>

    Creates a file with the name <fname>.
    """

    def execute(self):
        from os.path import join, expanduser, lexists, dirname
        from os import makedirs

        fname = join(self.fm.thisdir.path, expanduser(self.rest(1)))
        dirname = dirname(fname)
        if not lexists(fname):
            if not lexists(dirname):
                makedirs(dirname)
            open(fname, 'a').close()
        else:
            self.fm.notify("file/directory exists!", bad=True)

    def tab(self, tabnum):
        return self._tab_directory_content()


class edit(Command):
    """:edit <filename>

    Opens the specified file in vim
    """

    def execute(self):
        if not self.arg(1):
            self.fm.edit_file(self.fm.thisfile.path)
        else:
            self.fm.edit_file(self.rest(1))

    def tab(self, tabnum):
        return self._tab_directory_content()


class eval_(Command):
    """:eval [-q] <python code>

    Evaluates the python code.
    `fm' is a reference to the FM instance.
    To display text, use the function `p'.

    Examples:
    :eval fm
    :eval len(fm.directories)
    :eval p("Hello World!")
    """
    name = 'eval'
    resolve_macros = False

    def execute(self):
        # The import is needed so eval() can access the ranger module
        import ranger  # NOQA pylint: disable=unused-import,unused-variable
        if self.arg(1) == '-q':
            code = self.rest(2)
            quiet = True
        else:
            code = self.rest(1)
            quiet = False
        global cmd, fm, p, quantifier  # pylint: disable=invalid-name,global-variable-undefined
        fm = self.fm
        cmd = self.fm.execute_console
        p = fm.notify
        quantifier = self.quantifier
        try:
            try:
                result = eval(code)  # pylint: disable=eval-used
            except SyntaxError:
                exec(code)  # pylint: disable=exec-used
            else:
                if result and not quiet:
                    p(result)
        except Exception as err:  # pylint: disable=broad-except
            fm.notify("The error `%s` was caused by evaluating the "
                      "following code: `%s`" % (err, code), bad=True)


class rename(Command):
    """:rename <newname>

    Changes the name of the currently highlighted file to <newname>
    """

    def execute(self):
        from ranger.container.file import File
        from os import access

        new_name = self.rest(1)

        if not new_name:
            return self.fm.notify('Syntax: rename <newname>', bad=True)

        if new_name == self.fm.thisfile.relative_path:
            return None

        if access(new_name, os.F_OK):
            return self.fm.notify("Can't rename: file already exists!", bad=True)

        if self.fm.rename(self.fm.thisfile, new_name):
            file_new = File(new_name)
            self.fm.bookmarks.update_path(self.fm.thisfile.path, file_new)
            self.fm.tags.update_path(self.fm.thisfile.path, file_new.path)
            self.fm.thisdir.pointed_obj = file_new
            self.fm.thisfile = file_new

        return None

    def tab(self, tabnum):
        return self._tab_directory_content()


class rename_append(Command):
    """:rename_append [-FLAGS...]

    Opens the console with ":rename <current file>" with the cursor positioned
    before the file extension.

    Flags:
     -a    Position before all extensions
     -r    Remove everything before extensions
    """
    def __init__(self, *args, **kwargs):
        super(rename_append, self).__init__(*args, **kwargs)

        flags, _ = self.parse_flags()
        self._flag_ext_all = 'a' in flags
        self._flag_remove = 'r' in flags

    def execute(self):
        from ranger import MACRO_DELIMITER, MACRO_DELIMITER_ESC

        tfile = self.fm.thisfile
        relpath = tfile.relative_path.replace(MACRO_DELIMITER, MACRO_DELIMITER_ESC)
        basename = tfile.basename.replace(MACRO_DELIMITER, MACRO_DELIMITER_ESC)

        if basename.find('.') <= 0 or os.path.isdir(relpath):
            self.fm.open_console('rename ' + relpath)
            return

        if self._flag_ext_all:
            pos_ext = re.search(r'[^.]+', basename).end(0)
        else:
            pos_ext = basename.rindex('.')
        pos = len(relpath) - len(basename) + pos_ext

        if self._flag_remove:
            relpath = relpath[:-len(basename)] + basename[pos_ext:]
            pos -= pos_ext

        self.fm.open_console('rename ' + relpath, position=(7 + pos))


class chmod(Command):
    """:chmod <octal number>

    Sets the permissions of the selection to the octal number.

    The octal number is between 0 and 777. The digits specify the
    permissions for the user, the group and others.

    A 1 permits execution, a 2 permits writing, a 4 permits reading.
    Add those numbers to combine them. So a 7 permits everything.
    """

    def execute(self):
        mode_str = self.rest(1)
        if not mode_str:
            if self.quantifier is None:
                self.fm.notify("Syntax: chmod <octal number> "
                               "or specify a quantifier", bad=True)
                return
            mode_str = str(self.quantifier)

        try:
            mode = int(mode_str, 8)
            if mode < 0 or mode > 0o777:
                raise ValueError
        except ValueError:
            self.fm.notify("Need an octal number between 0 and 777!", bad=True)
            return

        for fobj in self.fm.thistab.get_selection():
            try:
                os.chmod(fobj.path, mode)
            except OSError as ex:
                self.fm.notify(ex)

        # reloading directory.  maybe its better to reload the selected
        # files only.
        self.fm.thisdir.content_outdated = True


class bulkrename(Command):
    """:bulkrename

    This command opens a list of selected files in an external editor.
    After you edit and save the file, it will generate a shell script
    which does bulk renaming according to the changes you did in the file.

    This shell script is opened in an editor for you to review.
    After you close it, it will be executed.
    """

    def __init__(self, *args, **kwargs):
        super(bulkrename, self).__init__(*args, **kwargs)
        self.flags, _ = self.parse_flags()
        if not self.flags:
            self.flags = "w"

    def execute(self):
        # pylint: disable=too-many-locals,too-many-statements,too-many-branches
        import tempfile
        from ranger.container.file import File
        from ranger.ext.shell_escape import shell_escape as esc

        # Create and edit the file list
        filenames = [f.relative_path for f in self.fm.thistab.get_selection()]
        with tempfile.NamedTemporaryFile(delete=False) as listfile:
            listpath = listfile.name
            if PY3:
                listfile.write("\n".join(filenames).encode(
                    encoding="utf-8", errors="surrogateescape"))
            else:
                listfile.write("\n".join(filenames))
        self.fm.execute_file([File(listpath)], app='editor')
        with (open(listpath, 'r', encoding="utf-8", errors="surrogateescape") if
              PY3 else open(listpath, 'r')) as listfile:
            new_filenames = listfile.read().split("\n")
        os.unlink(listpath)
        if all(a == b for a, b in zip(filenames, new_filenames)):
            self.fm.notify("No renaming to be done!")
            return

        # Generate script
        with tempfile.NamedTemporaryFile() as cmdfile:
            script_lines = []
            script_lines.append("# This file will be executed when you close"
                                " the editor.")
            script_lines.append("# Please double-check everything, clear the"
                                " file to abort.")
            new_dirs = []
            for old, new in zip(filenames, new_filenames):
                if old != new:
                    basepath, _ = os.path.split(new)
                    if (basepath and basepath not in new_dirs
                            and not os.path.isdir(basepath)):
                        script_lines.append("mkdir -vp -- {dir}".format(
                            dir=esc(basepath)))
                        new_dirs.append(basepath)
                    script_lines.append("mv -vi -- {old} {new}".format(
                        old=esc(old), new=esc(new)))
            # Make sure not to forget the ending newline
            script_content = "\n".join(script_lines) + "\n"
            if PY3:
                cmdfile.write(script_content.encode(encoding="utf-8",
                                                    errors="surrogateescape"))
            else:
                cmdfile.write(script_content)
            cmdfile.flush()

            # Open the script and let the user review it, then check if the
            # script was modified by the user
            self.fm.execute_file([File(cmdfile.name)], app='editor')
            cmdfile.seek(0)
            script_was_edited = (script_content != cmdfile.read())

            # Do the renaming
            self.fm.run(['/bin/sh', cmdfile.name], flags=self.flags)

        # Retag the files, but only if the script wasn't changed during review,
        # because only then we know which are the source and destination files.
        if not script_was_edited:
            tags_changed = False
            for old, new in zip(filenames, new_filenames):
                if old != new:
                    oldpath = self.fm.thisdir.path + '/' + old
                    newpath = self.fm.thisdir.path + '/' + new
                    if oldpath in self.fm.tags:
                        old_tag = self.fm.tags.tags[oldpath]
                        self.fm.tags.remove(oldpath)
                        self.fm.tags.tags[newpath] = old_tag
                        tags_changed = True
            if tags_changed:
                self.fm.tags.dump()
        else:
            fm.notify("files have not been retagged")


class relink(Command):
    """:relink <newpath>

    Changes the linked path of the currently highlighted symlink to <newpath>
    """

    def execute(self):
        new_path = self.rest(1)
        tfile = self.fm.thisfile

        if not new_path:
            return self.fm.notify('Syntax: relink <newpath>', bad=True)

        if not tfile.is_link:
            return self.fm.notify('%s is not a symlink!' % tfile.relative_path, bad=True)

        if new_path == os.readlink(tfile.path):
            return None

        try:
            os.remove(tfile.path)
            os.symlink(new_path, tfile.path)
        except OSError as err:
            self.fm.notify(err)

        self.fm.reset()
        self.fm.thisdir.pointed_obj = tfile
        self.fm.thisfile = tfile

        return None

    def tab(self, tabnum):
        if not self.rest(1):
            return self.line + os.readlink(self.fm.thisfile.path)
        return self._tab_directory_content()


class help_(Command):
    """:help

    Display ranger's manual page.
    """
    name = 'help'

    def execute(self):
        def callback(answer):
            if answer == "q":
                return
            elif answer == "m":
                self.fm.display_help()
            elif answer == "c":
                self.fm.dump_commands()
            elif answer == "k":
                self.fm.dump_keybindings()
            elif answer == "s":
                self.fm.dump_settings()

        self.fm.ui.console.ask(
            "View [m]an page, [k]ey bindings, [c]ommands or [s]ettings? (press q to abort)",
            callback,
            list("mqkcs")
        )


class copymap(Command):
    """:copymap <keys> <newkeys1> [<newkeys2>...]

    Copies a "browser" keybinding from <keys> to <newkeys>
    """
    context = 'browser'

    def execute(self):
        if not self.arg(1) or not self.arg(2):
            return self.fm.notify("Not enough arguments", bad=True)

        for arg in self.args[2:]:
            self.fm.ui.keymaps.copy(self.context, self.arg(1), arg)

        return None


class copypmap(copymap):
    """:copypmap <keys> <newkeys1> [<newkeys2>...]

    Copies a "pager" keybinding from <keys> to <newkeys>
    """
    context = 'pager'


class copycmap(copymap):
    """:copycmap <keys> <newkeys1> [<newkeys2>...]

    Copies a "console" keybinding from <keys> to <newkeys>
    """
    context = 'console'


class copytmap(copymap):
    """:copytmap <keys> <newkeys1> [<newkeys2>...]

    Copies a "taskview" keybinding from <keys> to <newkeys>
    """
    context = 'taskview'


class unmap(Command):
    """:unmap <keys> [<keys2>, ...]

    Remove the given "browser" mappings
    """
    context = 'browser'

    def execute(self):
        for arg in self.args[1:]:
            self.fm.ui.keymaps.unbind(self.context, arg)


class uncmap(unmap):
    """:uncmap <keys> [<keys2>, ...]

    Remove the given "console" mappings
    """
    context = 'console'


class cunmap(uncmap):
    """:cunmap <keys> [<keys2>, ...]

    Remove the given "console" mappings

    DEPRECATED in favor of uncmap.
    """

    def execute(self):
        self.fm.notify("cunmap is deprecated in favor of uncmap!")
        super(cunmap, self).execute()


class unpmap(unmap):
    """:unpmap <keys> [<keys2>, ...]

    Remove the given "pager" mappings
    """
    context = 'pager'


class punmap(unpmap):
    """:punmap <keys> [<keys2>, ...]

    Remove the given "pager" mappings

    DEPRECATED in favor of unpmap.
    """

    def execute(self):
        self.fm.notify("punmap is deprecated in favor of unpmap!")
        super(punmap, self).execute()


class untmap(unmap):
    """:untmap <keys> [<keys2>, ...]

    Remove the given "taskview" mappings
    """
    context = 'taskview'


class tunmap(untmap):
    """:tunmap <keys> [<keys2>, ...]

    Remove the given "taskview" mappings

    DEPRECATED in favor of untmap.
    """

    def execute(self):
        self.fm.notify("tunmap is deprecated in favor of untmap!")
        super(tunmap, self).execute()


class map_(Command):
    """:map <keysequence> <command>

    Maps a command to a keysequence in the "browser" context.

    Example:
    map j move down
    map J move down 10
    """
    name = 'map'
    context = 'browser'
    resolve_macros = False

    def execute(self):
        if not self.arg(1) or not self.arg(2):
            self.fm.notify("Syntax: {0} <keysequence> <command>".format(self.get_name()), bad=True)
            return

        self.fm.ui.keymaps.bind(self.context, self.arg(1), self.rest(2))


class cmap(map_):
    """:cmap <keysequence> <command>

    Maps a command to a keysequence in the "console" context.

    Example:
    cmap <ESC> console_close
    cmap <C-x> console_type test
    """
    context = 'console'


class tmap(map_):
    """:tmap <keysequence> <command>

    Maps a command to a keysequence in the "taskview" context.
    """
    context = 'taskview'


class pmap(map_):
    """:pmap <keysequence> <command>

    Maps a command to a keysequence in the "pager" context.
    """
    context = 'pager'


class scout(Command):
    """:scout [-FLAGS...] <pattern>

    Swiss army knife command for searching, traveling and filtering files.

    Flags:
     -a    Automatically open a file on unambiguous match
     -e    Open the selected file when pressing enter
     -f    Filter files that match the current search pattern
     -g    Interpret pattern as a glob pattern
     -i    Ignore the letter case of the files
     -k    Keep the console open when changing a directory with the command
     -l    Letter skipping; e.g. allow "rdme" to match the file "readme"
     -m    Mark the matching files after pressing enter
     -M    Unmark the matching files after pressing enter
     -p    Permanent filter: hide non-matching files after pressing enter
     -r    Interpret pattern as a regular expression pattern
     -s    Smart case; like -i unless pattern contains upper case letters
     -t    Apply filter and search pattern as you type
     -v    Inverts the match

    Multiple flags can be combined.  For example, ":scout -gpt" would create
    a :filter-like command using globbing.
    """

    AUTO_OPEN = "a"
    OPEN_ON_ENTER = "e"
    FILTER = "f"
    SM_GLOB = "g"
    IGNORE_CASE = "i"
    KEEP_OPEN = "k"
    SM_LETTERSKIP = "l"
    MARK = "m"
    UNMARK = "M"
    PERM_FILTER = "p"
    SM_REGEX = "r"
    SMART_CASE = "s"
    AS_YOU_TYPE = "t"
    INVERT = "v"

    def __init__(self, *args, **kwargs):
        super(scout, self).__init__(*args, **kwargs)
        self._regex = None
        self.flags, self.pattern = self.parse_flags()

    def execute(self):  # pylint: disable=too-many-branches
        thisdir = self.fm.thisdir
        flags = self.flags
        pattern = self.pattern
        regex = self._build_regex()
        count = self._count(move=True)

        self.fm.thistab.last_search = regex
        self.fm.set_search_method(order="search")

        if (self.MARK in flags or self.UNMARK in flags) and thisdir.files:
            value = flags.find(self.MARK) > flags.find(self.UNMARK)
            if self.FILTER in flags:
                for fobj in thisdir.files:
                    thisdir.mark_item(fobj, value)
            else:
                for fobj in thisdir.files:
                    if regex.search(fobj.relative_path):
                        thisdir.mark_item(fobj, value)

        if self.PERM_FILTER in flags:
            thisdir.filter = regex if pattern else None

        # clean up:
        self.cancel()

        if self.OPEN_ON_ENTER in flags or \
                (self.AUTO_OPEN in flags and count == 1):
            if pattern == '..':
                self.fm.cd(pattern)
            else:
                self.fm.move(right=1)
                if self.quickly_executed:
                    self.fm.block_input(0.5)

        if self.KEEP_OPEN in flags and thisdir != self.fm.thisdir:
            # reopen the console:
            if not pattern:
                self.fm.open_console(self.line)
            else:
                self.fm.open_console(self.line[0:-len(pattern)])

        if self.quickly_executed and thisdir != self.fm.thisdir and pattern != "..":
            self.fm.block_input(0.5)

    def cancel(self):
        self.fm.thisdir.temporary_filter = None
        self.fm.thisdir.refilter()

    def quick(self):
        asyoutype = self.AS_YOU_TYPE in self.flags
        if self.FILTER in self.flags:
            self.fm.thisdir.temporary_filter = self._build_regex()
        if self.PERM_FILTER in self.flags and asyoutype:
            self.fm.thisdir.filter = self._build_regex()
        if self.FILTER in self.flags or self.PERM_FILTER in self.flags:
            self.fm.thisdir.refilter()
        if self._count(move=asyoutype) == 1 and self.AUTO_OPEN in self.flags:
            return True
        return False

    def tab(self, tabnum):
        self._count(move=True, offset=tabnum)

    def _build_regex(self):
        if self._regex is not None:
            return self._regex

        frmat = "%s"
        flags = self.flags
        pattern = self.pattern

        if pattern == ".":
            return re.compile("")

        # Handle carets at start and dollar signs at end separately
        if pattern.startswith('^'):
            pattern = pattern[1:]
            frmat = "^" + frmat
        if pattern.endswith('$'):
            pattern = pattern[:-1]
            frmat += "$"

        # Apply one of the search methods
        if self.SM_REGEX in flags:
            regex = pattern
        elif self.SM_GLOB in flags:
            regex = re.escape(pattern).replace("\\*", ".*").replace("\\?", ".")
        elif self.SM_LETTERSKIP in flags:
            regex = ".*".join(re.escape(c) for c in pattern)
        else:
            regex = re.escape(pattern)

        regex = frmat % regex

        # Invert regular expression if necessary
        if self.INVERT in flags:
            regex = "^(?:(?!%s).)*$" % regex

        # Compile Regular Expression
        # pylint: disable=no-member
        options = re.UNICODE
        if self.IGNORE_CASE in flags or self.SMART_CASE in flags and \
                pattern.islower():
            options |= re.IGNORECASE
        # pylint: enable=no-member
        try:
            self._regex = re.compile(regex, options)
        except re.error:
            self._regex = re.compile("")
        return self._regex

    def _count(self, move=False, offset=0):
        count = 0
        cwd = self.fm.thisdir
        pattern = self.pattern

        if not pattern or not cwd.files:
            return 0
        if pattern == '.':
            return 0
        if pattern == '..':
            return 1

        deq = deque(cwd.files)
        deq.rotate(-cwd.pointer - offset)
        i = offset
        regex = self._build_regex()
        for fsobj in deq:
            if regex.search(fsobj.relative_path):
                count += 1
                if move and count == 1:
                    cwd.move(to=(cwd.pointer + i) % len(cwd.files))
                    self.fm.thisfile = cwd.pointed_obj
            if count > 1:
                return count
            i += 1

        return count == 1


class narrow(Command):
    """
    :narrow

    Show only the files selected right now. If no files are selected,
    disable narrowing.
    """
    def execute(self):
        if self.fm.thisdir.marked_items:
            selection = [f.basename for f in self.fm.thistab.get_selection()]
            self.fm.thisdir.narrow_filter = selection
        else:
            self.fm.thisdir.narrow_filter = None
        self.fm.thisdir.refilter()


class filter_inode_type(Command):
    """
    :filter_inode_type [dfl]

    Displays only the files of specified inode type. Parameters
    can be combined.

        d display directories
        f display files
        l display links
    """

    def execute(self):
        if not self.arg(1):
            self.fm.thisdir.inode_type_filter = ""
        else:
            self.fm.thisdir.inode_type_filter = self.arg(1)
        self.fm.thisdir.refilter()


class filter_stack(Command):
    """
    :filter_stack ...

    Manages the filter stack.

        filter_stack add FILTER_TYPE ARGS...
        filter_stack pop
        filter_stack decompose
        filter_stack rotate [N=1]
        filter_stack clear
        filter_stack show
    """
    def execute(self):
        from ranger.core.filter_stack import SIMPLE_FILTERS, FILTER_COMBINATORS

        subcommand = self.arg(1)

        if subcommand == "add":
            try:
                self.fm.thisdir.filter_stack.append(
                    SIMPLE_FILTERS[self.arg(2)](self.rest(3))
                )
            except KeyError:
                FILTER_COMBINATORS[self.arg(2)](self.fm.thisdir.filter_stack)
        elif subcommand == "pop":
            self.fm.thisdir.filter_stack.pop()
        elif subcommand == "decompose":
            inner_filters = self.fm.thisdir.filter_stack.pop().decompose()
            if inner_filters:
                self.fm.thisdir.filter_stack.extend(inner_filters)
        elif subcommand == "clear":
            self.fm.thisdir.filter_stack = []
        elif subcommand == "rotate":
            rotate_by = int(self.arg(2) or self.quantifier or 1)
            self.fm.thisdir.filter_stack = (
                self.fm.thisdir.filter_stack[-rotate_by:]
                + self.fm.thisdir.filter_stack[:-rotate_by]
            )
        elif subcommand == "show":
            stack = list(map(str, self.fm.thisdir.filter_stack))
            pager = self.fm.ui.open_pager()
            pager.set_source(["Filter stack: "] + stack)
            pager.move(to=100, percentage=True)
            return
        else:
            self.fm.notify(
                "Unknown subcommand: {sub}".format(sub=subcommand),
                bad=True
            )
            return

        self.fm.thisdir.refilter()


class grep(Command):
    """:grep <string>

    Looks for a string in all marked files or directories
    """

    def execute(self):
        if self.rest(1):
            action = ['grep', '--line-number']
            action.extend(['-e', self.rest(1), '-r'])
            action.extend(f.path for f in self.fm.thistab.get_selection())
            self.fm.execute_command(action, flags='p')


class flat(Command):
    """
    :flat <level>

    Flattens the directory view up to the specified level.

        -1 fully flattened
         0 remove flattened view
    """

    def execute(self):
        try:
            level_str = self.rest(1)
            level = int(level_str)
        except ValueError:
            level = self.quantifier
        if level is None:
            self.fm.notify("Syntax: flat <level>", bad=True)
            return
        if level < -1:
            self.fm.notify("Need an integer number (-1, 0, 1, ...)", bad=True)
        self.fm.thisdir.unload()
        self.fm.thisdir.flat = level
        self.fm.thisdir.load_content()


class reset_previews(Command):
    """:reset_previews

    Reset the file previews.
    """
    def execute(self):
        self.fm.previews = {}
        self.fm.ui.need_redraw = True


# Version control commands
# --------------------------------


class stage(Command):
    """
    :stage

    Stage selected files for the corresponding version control system
    """

    def execute(self):
        from ranger.ext.vcs import VcsError

        if self.fm.thisdir.vcs and self.fm.thisdir.vcs.track:
            filelist = [f.path for f in self.fm.thistab.get_selection()]
            try:
                self.fm.thisdir.vcs.action_add(filelist)
            except VcsError as ex:
                self.fm.notify('Unable to stage files: {0}'.format(ex))
            self.fm.ui.vcsthread.process(self.fm.thisdir)
        else:
            self.fm.notify('Unable to stage files: Not in repository')


class unstage(Command):
    """
    :unstage

    Unstage selected files for the corresponding version control system
    """

    def execute(self):
        from ranger.ext.vcs import VcsError

        if self.fm.thisdir.vcs and self.fm.thisdir.vcs.track:
            filelist = [f.path for f in self.fm.thistab.get_selection()]
            try:
                self.fm.thisdir.vcs.action_reset(filelist)
            except VcsError as ex:
                self.fm.notify('Unable to unstage files: {0}'.format(ex))
            self.fm.ui.vcsthread.process(self.fm.thisdir)
        else:
            self.fm.notify('Unable to unstage files: Not in repository')

# Metadata commands
# --------------------------------


class prompt_metadata(Command):
    """
    :prompt_metadata <key1> [<key2> [<key3> ...]]

    Prompt the user to input metadata for multiple keys in a row.
    """

    _command_name = "meta"
    _console_chain = None

    def execute(self):
        prompt_metadata._console_chain = self.args[1:]
        self._process_command_stack()

    def _process_command_stack(self):
        if prompt_metadata._console_chain:
            key = prompt_metadata._console_chain.pop()
            self._fill_console(key)
        else:
            for col in self.fm.ui.browser.columns:
                col.need_redraw = True

    def _fill_console(self, key):
        metadata = self.fm.metadata.get_metadata(self.fm.thisfile.path)
        if key in metadata and metadata[key]:
            existing_value = metadata[key]
        else:
            existing_value = ""
        text = "%s %s %s" % (self._command_name, key, existing_value)
        self.fm.open_console(text, position=len(text))


class meta(prompt_metadata):
    """
    :meta <key> [<value>]

    Change metadata of a file.  Deletes the key if value is empty.
    """

    def execute(self):
        key = self.arg(1)
        update_dict = dict()
        update_dict[key] = self.rest(2)
        selection = self.fm.thistab.get_selection()
        for fobj in selection:
            self.fm.metadata.set_metadata(fobj.path, update_dict)
        self._process_command_stack()

    def tab(self, tabnum):
        key = self.arg(1)
        metadata = self.fm.metadata.get_metadata(self.fm.thisfile.path)
        if key in metadata and metadata[key]:
            return [" ".join([self.arg(0), self.arg(1), metadata[key]])]
        return [self.arg(0) + " " + k for k in sorted(metadata)
                if k.startswith(self.arg(1))]


class linemode(default_linemode):
    """
    :linemode <mode>

    Change what is displayed as a filename.

    - "mode" may be any of the defined linemodes (see: ranger.core.linemode).
      "normal" is mapped to "filename".
    """

    def execute(self):
        mode = self.arg(1)

        if mode == "normal":
            from ranger.core.linemode import DEFAULT_LINEMODE
            mode = DEFAULT_LINEMODE

        if mode not in self.fm.thisfile.linemode_dict:
            self.fm.notify("Unhandled linemode: `%s'" % mode, bad=True)
            return

        self.fm.thisdir.set_linemode_of_children(mode)

        # Ask the browsercolumns to redraw
        for col in self.fm.ui.browser.columns:
            col.need_redraw = True


class yank(Command):
    """:yank [name|dir|path]

    Copies the file's name (default), directory or path into both the primary X
    selection and the clipboard.
    """

    modes = {
        '': 'basename',
        'name_without_extension': 'basename_without_extension',
        'name': 'basename',
        'dir': 'dirname',
        'path': 'path',
    }

    def execute(self):
        import subprocess

        def clipboards():
            from ranger.ext.get_executables import get_executables
            clipboard_managers = {
                'xclip': [
                    ['xclip'],
                    ['xclip', '-selection', 'clipboard'],
                ],
                'xsel': [
                    ['xsel'],
                    ['xsel', '-b'],
                ],
                'wl-copy': [
                    ['wl-copy'],
                ],
                'pbcopy': [
                    ['pbcopy'],
                ],
            }
            ordered_managers = ['pbcopy', 'wl-copy', 'xclip', 'xsel']
            executables = get_executables()
            for manager in ordered_managers:
                if manager in executables:
                    return clipboard_managers[manager]
            return []

        clipboard_commands = clipboards()

        mode = self.modes[self.arg(1)]
        selection = self.get_selection_attr(mode)

        new_clipboard_contents = "\n".join(selection)
        for command in clipboard_commands:
            process = subprocess.Popen(command, universal_newlines=True,
                                       stdin=subprocess.PIPE)
            process.communicate(input=new_clipboard_contents)

    def get_selection_attr(self, attr):
        return [getattr(item, attr) for item in
                self.fm.thistab.get_selection()]

    def tab(self, tabnum):
        return (
            self.start(1) + mode for mode
            in sorted(self.modes.keys())
            if mode
        )


class paste_ext(Command):
    """
    :paste_ext

    Like paste but tries to rename conflicting files so that the
    file extension stays intact (e.g. file_.ext).
    """

    @staticmethod
    def make_safe_path(dst):
        if not os.path.exists(dst):
            return dst

        dst_name, dst_ext = os.path.splitext(dst)

        if not dst_name.endswith("_"):
            dst_name += "_"
            if not os.path.exists(dst_name + dst_ext):
                return dst_name + dst_ext
        n = 0
        test_dst = dst_name + str(n)
        while os.path.exists(test_dst + dst_ext):
            n += 1
            test_dst = dst_name + str(n)

        return test_dst + dst_ext

    def execute(self):
        return self.fm.paste(make_safe_path=paste_ext.make_safe_path)<|MERGE_RESOLUTION|>--- conflicted
+++ resolved
@@ -760,10 +760,7 @@
         return self._tab_directory_content()
 
     def _question_callback(self, files, answer):
-<<<<<<< HEAD
         if answer.lower() == 'y':
-=======
-        if answer == 'y' or answer == 'Y':
             self._trash_files_catch_arg_list_error(files)
 
     def _trash_files_catch_arg_list_error(self, files):
@@ -772,7 +769,6 @@
         that occurs when moving too many files to trash (and would otherwise crash ranger).
         """
         try:
->>>>>>> ebcb072b
             self.fm.execute_file(files, label='trash')
         except OSError as err:
             if err.errno == 7:
